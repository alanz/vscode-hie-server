{
  "name": "vscode-hie-server",
  "displayName": "Haskell Language Server",
  "description": "Language Server Protocol for Haskell via HIE",
  "version": "0.0.27",
  "license": "MIT",
  "publisher": "alanz",
  "engines": {
    "vscode": "^1.33.0"
  },
  "keywords": ["language", "haskell", "lsp", "multi-root ready"],
  "homepage": "https://github.com/alanz/vscode-hie-server",
  "repository": {
    "type": "git",
    "url": "https://github.com/alanz/vscode-hie-server.git"
  },
  "bugs": {
    "url": "https://github.com/alanz/vscode-hie-server/issues"
  },
  "categories": ["Programming Languages", "Formatters", "Linters", "Other"],
  "icon": "images/HIE_logo_128.png",
  "galleryBanner": {
    "color": "#22172A",
    "theme": "dark"
  },
  "activationEvents": ["onLanguage:haskell", "onLanguage:literate haskell"],
  "main": "./out/src/extension",
  "contributes": {
    "languages": [
      {
        "id": "haskell",
        "aliases": ["Haskell", "haskell"],
        "extensions": [".hs"]
      },
      {
        "id": "literate haskell",
        "aliases": ["Literate Haskell", "literate Haskell"],
        "extensions": [".lhs"]
      }
    ],
    "configuration": {
      "type": "object",
      "title": "Haskell Language Server",
      "properties": {
        "languageServerHaskell.hlintOn": {
          "title": "Hlint",
          "scope": "resource",
          "type": "boolean",
          "default": true,
          "description": "Get suggestions from hlint"
        },
        "languageServerHaskell.maxNumberOfProblems": {
          "scope": "resource",
          "type": "number",
          "default": 100,
          "description": "Controls the maximum number of problems produced by the server."
        },
        "languageServerHaskell.diagnosticsOnChange": {
          "scope": "resource",
          "type": "boolean",
          "default": true,
          "description":
            "Compute diagnostics continuously as you type. Turn off to only generate diagnostics on file save."
        },
        "languageServerHaskell.liquidOn": {
          "scope": "resource",
          "type": "boolean",
          "default": false,
          "description": "Get diagnostics from liquid haskell"
        },
        "languageServerHaskell.completionSnippetsOn": {
          "title": "Completion Snippets",
          "scope": "resource",
          "type": "boolean",
          "default": true,
          "description": "Show snippets with type information when using code completion"
        },
        "languageServerHaskell.formatOnImportOn": {
          "scope": "resource",
          "type": "boolean",
          "default": true,
          "description": "When adding an import, use the formatter on the result"
        },
        "languageServerHaskell.formattingProvider": {
          "scope": "resource",
          "type": "string",
          "enum": ["brittany", "floskell", "none"],
          "default": "brittany",
          "description": "The tool to use for formatting requests."
        },
        "languageServerHaskell.hieExecutablePath": {
          "scope": "resource",
          "type": "string",
          "default": "",
          "description":
            "Set the path to your hie executable, if it's not already on your $PATH. Works with ~, ${HOME} and ${workspaceFolder}."
        },
        "languageServerHaskell.useCustomHieWrapper": {
          "scope": "resource",
          "type": "boolean",
          "default": false,
          "description":
            "Use your own custom wrapper for hie (remember to specify the path!). This will take precedence over useHieWrapper and hieExecutablePath."
        },
        "languageServerHaskell.useCustomHieWrapperPath": {
          "scope": "resource",
          "type": "string",
          "default": "",
          "description":
            "Specify the full path to your own custom hie wrapper (e.g. ${HOME}/.hie-wrapper.sh). Works with ~, ${HOME} and ${workspaceFolder}."
        },
        "languageServerHaskell.showTypeForSelection.onHover": {
          "scope": "resource",
          "type": "boolean",
          "default": true,
          "description":
            "If true, when an expression is selected, the hover tooltip will attempt to display the type of the entire expression - rather than just the term under the cursor."
        },
        "languageServerHaskell.showTypeForSelection.command.location": {
          "scope": "resource",
          "type": "string",
          "enum": ["dropdown", "channel"],
          "default": "dropdown",
          "description":
            "Determines where the type information for selected text will be shown when the `showType` command is triggered (distinct from automatically showing this information when hover is triggered).\ndropdown: in a dropdown\nchannel: will be revealed in an output channel"
        },
        "languageServerHaskell.trace.server": {
          "scope": "resource",
          "type": "string",
          "enum": ["off", "messages", "verbose"],
          "default": "off",
          "description": "Traces the communication between VSCode and the languageServerHaskell service."
        },
        "languageServerHaskell.enableHIE": {
          "scope": "resource",
          "type": "boolean",
          "default": true,
          "description": "Enable/disable HIE (useful for multi-root workspaces)."
        }
      }
    },
    "commands": [
      {
        "command": "hie.commands.demoteDef",
        "title": "Haskell: Demote Definition",
        "description": "Move a definition one level down"
      },
      {
        "command": "hie.commands.liftOneLevel",
        "title": "Haskell: Lift One Level",
        "description": "Move definition one level up from where it is now"
      },
      {
        "command": "hie.commands.liftTopLevel",
        "title": "Haskell: Lift to Top Level",
        "description": "Move a definition to the top level"
      },
      {
        "command": "hie.commands.genApplicative",
        "title": "Haskell: Generalize Applicative",
        "description": "Generalize a monadic function to use applicative"
      },
      {
        "command": "hie.commands.deleteDef",
        "title": "Haskell: Delete Definition",
        "description": "Deletes a definition"
      },
      {
        "command": "hie.commands.insertType",
        "title": "Haskell: Insert type",
        "description": "Insert type for the expression"
      },
      {
        "command": "hie.commands.showType",
        "title": "Haskell: Show type",
        "description": "Show type for the expression"
      },
      {
        "command": "hie.commands.caseSplit",
        "title": "Haskell: Split case",
        "description": "Generate pattern matches for the identifier under the cursor"
      },
      {
        "command": "hie.commands.importIdentifier",
        "title": "Haskell: Import identifier",
        "description": "Imports a function or type based on a Hoogle search"
      }
    ],
    "keybindings": [
      {
        "command": "hie.commands.showType",
        "key": "ctrl+alt+t",
        "mac": "cmd+alt+t",
        "when": "editorTextFocus"
      }
    ],
    "menus": {
      "editor/title": [
        {
          "when": "resourceLangId == haskell",
          "command": "hie.commands.demoteDef"
        }
      ],
      "editor/context": [
        {
          "when": "resourceLangId == haskell",
          "command": "hie.commands.demoteDef",
          "group": "HaRe@1"
        }
      ]
    }
  },
  "scripts": {
    "vscode:prepublish": "npm run compile && npm run tslint",
    "compile": "tsc -p ./",
    "watch": "tsc -watch -p ./",
    "postinstall": "node ./node_modules/vscode/bin/install",
    "test": "npm run compile && node ./node_modules/vscode/bin/test",
    "tslint": "tslint -p tsconfig.json -c tslint.json --format stylish 'src/**/*.ts'",
    "tslint-fix": "tslint --fix -p tsconfig.json  -c tslint.json --format stylish 'src/**/*.ts'",
    "precommit": "pretty-quick --staged",
    "push-tag":
      "git tag -a $npm_package_version -m \"Version $npm_package_version\" && git push origin $npm_package_version"
  },
  "devDependencies": {
    "@types/mocha": "^2.2.46",
    "@types/node": "^8.5.8",
    "husky": "^0.14.3",
    "prettier": "1.11.1",
    "pretty-quick": "^1.4.1",
    "tslint": "^5.9.1",
<<<<<<< HEAD
    "typescript": "^3.4.3",
=======
    "typescript": "^2.8.1",
>>>>>>> 075061a0
    "vscode": "^1.1.33"
  },
  "extensionDependencies": ["justusadam.language-haskell"],
  "dependencies": {
    "@types/cheerio": "^0.22.7",
    "@types/js-yaml": "^3.11.1",
    "@types/lodash": "^4.14.109",
    "@types/lru-cache": "^4.1.0",
    "@types/request-promise-native": "^1.0.14",
    "cheerio": "^1.0.0-rc.2",
    "js-yaml": "^3.13.1",
    "lodash": "^4.17.11",
    "lru-cache": "^4.1.3",
    "request": "^2.86.0",
    "request-promise-native": "^1.0.5",
<<<<<<< HEAD
    "vscode-languageclient": "5.3.0-next.4"
=======
    "vscode-languageclient": "^4.4.0",
    "extend": ">=3.0.2"
>>>>>>> 075061a0
  }
}<|MERGE_RESOLUTION|>--- conflicted
+++ resolved
@@ -229,11 +229,7 @@
     "prettier": "1.11.1",
     "pretty-quick": "^1.4.1",
     "tslint": "^5.9.1",
-<<<<<<< HEAD
     "typescript": "^3.4.3",
-=======
-    "typescript": "^2.8.1",
->>>>>>> 075061a0
     "vscode": "^1.1.33"
   },
   "extensionDependencies": ["justusadam.language-haskell"],
@@ -249,11 +245,7 @@
     "lru-cache": "^4.1.3",
     "request": "^2.86.0",
     "request-promise-native": "^1.0.5",
-<<<<<<< HEAD
-    "vscode-languageclient": "5.3.0-next.4"
-=======
-    "vscode-languageclient": "^4.4.0",
+    "vscode-languageclient": "5.3.0-next.5",
     "extend": ">=3.0.2"
->>>>>>> 075061a0
   }
 }